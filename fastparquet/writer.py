--- conflicted
+++ resolved
@@ -426,12 +426,8 @@
             width += 1
         l = (len(data) * width + 7) // 8 + 10
         o = encoding.Numpy8(np.empty(l, dtype='uint8'))
-<<<<<<< HEAD
-        encode_rle_bp(data, width, o)
+        _encode_rle_bp(data, width, o)
         # TODO: `tobytes` makes copy
-=======
-        _encode_rle_bp(data, width, o)
->>>>>>> 876a934f
         return o.so_far().tobytes()
 
 
