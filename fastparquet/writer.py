from __future__ import print_function

import io
import json
import numpy as np
import os
import pandas as pd
import re
import shutil
import struct
import sys
import thriftpy
import warnings

import numba

from thriftpy.protocol.compact import TCompactProtocolFactory
from thriftpy.protocol.exc import TProtocolException
from .thrift_filetransport import TFileTransport
from .thrift_structures import parquet_thrift
from .compression import compress_data, decompress_data
from .converted_types import tobson
from . import encoding, api
from .util import (default_open, default_mkdirs, sep_from_open,
                   ParquetException, thrift_copy, index_like, PY2, STR_TYPE,
                   check_column_names, metadata_from_many, created_by)
from .speedups import array_encode_utf8, pack_byte_array

MARKER = b'PAR1'
NaT = np.timedelta64(None).tobytes()  # require numpy version >= 1.7
nat = np.datetime64('NaT').view('int64')

typemap = {  # primitive type, converted type, bit width
    'bool': (parquet_thrift.Type.BOOLEAN, None, 1),
    'int32': (parquet_thrift.Type.INT32, None, 32),
    'int64': (parquet_thrift.Type.INT64, None, 64),
    'int8': (parquet_thrift.Type.INT32, parquet_thrift.ConvertedType.INT_8, 8),
    'int16': (parquet_thrift.Type.INT32, parquet_thrift.ConvertedType.INT_16, 16),
    'uint8': (parquet_thrift.Type.INT32, parquet_thrift.ConvertedType.UINT_8, 8),
    'uint16': (parquet_thrift.Type.INT32, parquet_thrift.ConvertedType.UINT_16, 16),
    'uint32': (parquet_thrift.Type.INT32, parquet_thrift.ConvertedType.UINT_32, 32),
    'uint64': (parquet_thrift.Type.INT64, parquet_thrift.ConvertedType.UINT_64, 64),
    'float32': (parquet_thrift.Type.FLOAT, None, 32),
    'float64': (parquet_thrift.Type.DOUBLE, None, 64),
    'float16': (parquet_thrift.Type.FLOAT, None, 16),
}

revmap = {parquet_thrift.Type.INT32: np.int32,
          parquet_thrift.Type.INT64: np.int64,
          parquet_thrift.Type.FLOAT: np.float32}


def find_type(data, fixed_text=None, object_encoding=None, times='int64'):
    """ Get appropriate typecodes for column dtype

    Data conversion do not happen here, see convert().

    The user is expected to transform their data into the appropriate dtype
    before saving to parquet, we will not make any assumptions for them.

    Known types that cannot be represented (must be first converted another
    type or to raw binary): float128, complex

    Parameters
    ----------
    data: pd.Series
    fixed_text: int or None
        For str and bytes, the fixed-string length to use. If None, object
        column will remain variable length.
    object_encoding: None or bytes|utf8\json|bson
        How to encode object type into bytes. If None, bytes is assumed;
        if 'infer'
    times: 'int64'|'int96'
        Normal integers or 12-byte encoding for timestamps.

    Returns
    -------
    - a thrift schema element
    - a thrift typecode to be passed to the column chunk writer
    - converted data (None if convert is False)

    """
    out = None
    dtype = data.dtype
    if dtype.name in typemap:
        type, converted_type, width = typemap[dtype.name]
    elif "S" in str(dtype)[:2] or "U" in str(dtype)[:2]:
        type, converted_type, width = (parquet_thrift.Type.FIXED_LEN_BYTE_ARRAY,
                                       None, dtype.itemsize)
    elif dtype == "O":
        if object_encoding == 'infer':
            object_encoding = infer_object_encoding(data)

        if object_encoding == 'utf8':
            type, converted_type, width = (parquet_thrift.Type.BYTE_ARRAY,
                                           parquet_thrift.ConvertedType.UTF8, None)
        elif object_encoding in ['bytes', None]:
            type, converted_type, width = parquet_thrift.Type.BYTE_ARRAY, None, None
        elif object_encoding == 'json':
            type, converted_type, width = (parquet_thrift.Type.BYTE_ARRAY,
                                           parquet_thrift.ConvertedType.JSON, None)
        elif object_encoding == 'bson':
            type, converted_type, width = (parquet_thrift.Type.BYTE_ARRAY,
                                           parquet_thrift.ConvertedType.BSON, None)
        else:
            raise ValueError('Object encoding (%s) not one of '
                             'infer|utf8|bytes|json|bson' % object_encoding)
        if fixed_text:
            width = fixed_text
            type = parquet_thrift.Type.FIXED_LEN_BYTE_ARRAY
    elif dtype.kind == "M":
        if times == 'int64':
            type, converted_type, width = (
                parquet_thrift.Type.INT64,
                parquet_thrift.ConvertedType.TIMESTAMP_MICROS, None)
        elif times == 'int96':
            type, converted_type, width = (parquet_thrift.Type.INT96, None,
                                           None)
        else:
            raise ValueError(
                    "Parameter times must be [int64|int96], not %s" % times)
        if hasattr(dtype, 'tz') and str(dtype.tz) != 'UTC':
            warnings.warn('Coercing datetimes to UTC')
    elif dtype.kind == "m":
        type, converted_type, width = (parquet_thrift.Type.INT64,
                                       parquet_thrift.ConvertedType.TIME_MICROS, None)
    else:
        raise ValueError("Don't know how to convert data type: %s" % dtype)
    se = parquet_thrift.SchemaElement(
            name=data.name, type_length=width,
            converted_type=converted_type, type=type,
            repetition_type=parquet_thrift.FieldRepetitionType.REQUIRED)
    return se, type


def convert(data, se):
    """Convert data according to the schema encoding"""
    dtype = data.dtype
    type = se.type
    converted_type = se.converted_type
    if dtype.name in typemap:
        if type in revmap:
            out = data.values.astype(revmap[type], copy=False)
        elif type == parquet_thrift.Type.BOOLEAN:
            padded = np.lib.pad(data.values, (0, 8 - (len(data) % 8)),
                                'constant', constant_values=(0, 0))
            out = np.packbits(padded.reshape(-1, 8)[:, ::-1].ravel())
        elif dtype.name in typemap:
            out = data.values
    elif "S" in str(dtype)[:2] or "U" in str(dtype)[:2]:
        out = data.values
    elif dtype == "O":
        if converted_type == parquet_thrift.ConvertedType.UTF8:
            out = array_encode_utf8(data)
        elif converted_type is None:
            out = data.values
        elif converted_type == parquet_thrift.ConvertedType.JSON:
            out = np.array([json.dumps(x).encode('utf8') for x in data],
                           dtype="O")
        elif converted_type == parquet_thrift.ConvertedType.BSON:
            out = data.map(tobson).values
        if type == parquet_thrift.Type.FIXED_LEN_BYTE_ARRAY:
            out = out.astype('S%i' % se.type_length)
    elif converted_type == parquet_thrift.ConvertedType.TIMESTAMP_MICROS:
        out = np.empty(len(data), 'int64')
        time_shift(data.values.view('int64'), out)
    elif converted_type == parquet_thrift.ConvertedType.TIME_MICROS:
        out = np.empty(len(data), 'int64')
        time_shift(data.values.view('int64'), out)
    elif type == parquet_thrift.Type.INT96 and dtype.kind == 'M':
        ns_per_day = (24 * 3600 * 1000000000)
        day = data.values.view('int64') // ns_per_day + 2440588
        ns = (data.values.view('int64') % ns_per_day)# - ns_per_day // 2
        out = np.empty(len(data), dtype=[('ns', 'i8'), ('day', 'i4')])
        out['ns'] = ns
        out['day'] = day
    else:
        raise ValueError("Don't know how to convert data type: %s" % dtype)
    return out


def infer_object_encoding(data):
    head = data[:10] if isinstance(data, pd.Index) else data.valid()[:10]
    if all(isinstance(i, STR_TYPE) for i in head) and not PY2:
        return "utf8"
    if PY2 and all(isinstance(i, unicode) for i in head):
        return "utf8"
    if all(isinstance(i, STR_TYPE) for i in head) and PY2:
        return "bytes"
    if all(isinstance(i, bytes) for i in head):
        return 'bytes'
    if all(isinstance(i, (list, dict)) for i in head):
        return 'json'
    else:
        raise ValueError("Can't infer object conversion type: %s" % head)


@numba.njit(nogil=True)
def time_shift(indata, outdata, factor=1000):  # pragma: no cover
    for i in range(len(indata)):
        if indata[i] == nat:
            outdata[i] = nat
        else:
            outdata[i] = indata[i] // factor


def write_thrift(fobj, thrift):
    """Write binary compact representation of thiftpy structured object

    Parameters
    ----------
    fobj: open file-like object (binary mode)
    thrift: thriftpy object to write

    Returns
    -------
    Number of bytes written
    """
    t0 = fobj.tell()
    tout = TFileTransport(fobj)
    pout = TCompactProtocolFactory().get_protocol(tout)
    try:
        thrift.write(pout)
        fail = False
    except TProtocolException as e:
        typ, val, tb = sys.exc_info()
        frames = []
        while tb is not None:
            frames.append(tb)
            tb = tb.tb_next
        frame = [tb for tb in frames if 'write_struct' in str(tb.tb_frame.f_code)]
        variables = frame[0].tb_frame.f_locals
        obj = variables['obj']
        name = variables['fname']
        fail = True
    if fail:
        raise ParquetException('Thrift parameter validation failure %s'
                               ' when writing: %s-> Field: %s' % (
            val.args[0], obj, name
        ))
    return fobj.tell() - t0


def encode_plain(data, se):
    """PLAIN encoding; returns byte representation"""
    out = convert(data, se)
    if se.type == parquet_thrift.Type.BYTE_ARRAY:
        return pack_byte_array(list(out))
    else:
        return out.tobytes()


@numba.njit(nogil=True)
def encode_unsigned_varint(x, o):  # pragma: no cover
    while x > 127:
        o.write_byte((x & 0x7F) | 0x80)
        x >>= 7
    o.write_byte(x)


@numba.jit(nogil=True)
def zigzag(n):  # pragma: no cover
    " 32-bit only "
    return (n << 1) ^ (n >> 31)


@numba.njit(nogil=True)
def encode_bitpacked_inv(values, width, o):  # pragma: no cover
    bit = 16 - width
    right_byte_mask = 0b11111111
    left_byte_mask = right_byte_mask << 8
    bits = 0
    for v in values:
        bits |= v << bit
        while bit <= 8:
            o.write_byte((bits & left_byte_mask) >> 8)
            bit += 8
            bits = (bits & right_byte_mask) << 8
        bit -= width
    if bit:
        o.write_byte((bits & left_byte_mask) >> 8)


@numba.njit(nogil=True)
def encode_bitpacked(values, width, o):  # pragma: no cover
    """
    Write values packed into width-bits each (which can be >8)

    values is a NumbaIO array (int32)
    o is a NumbaIO output array (uint8), size=(len(values)*width)/8, rounded up.
    """
    bit_packed_count = (len(values) + 7) // 8
    encode_unsigned_varint(bit_packed_count << 1 | 1, o)  # write run header

    bit = 0
    right_byte_mask = 0b11111111
    bits = 0
    for v in values:
        bits |= v << bit
        bit += width
        while bit >= 8:
            o.write_byte(bits & right_byte_mask)
            bit -= 8
            bits >>= 8
    if bit:
        o.write_byte(bits)


def write_length(l, o):
    """ Put a 32-bit length into four bytes in o

    Equivalent to struct.pack('<i', l), but suitable for numba-jit
    """
    right_byte_mask = 0b11111111
    for _ in range(4):
        o.write_byte(l & right_byte_mask)
        l >>= 8


def encode_rle_bp(data, width, o, withlength=False):
    """Write data into o using RLE/bitpacked hybrid

    data : values to encode (int32)
    width : bits-per-value, set by max(data)
    o : output encoding.Numpy8
    withlength : bool
        If definitions/repetitions, length of data must be pre-written
    """
    if withlength:
        start = o.loc
        o.loc = o.loc + 4
    if True:
        # I don't know how one would choose between RLE and bitpack
        encode_bitpacked(data, width, o)
    if withlength:
        end = o.loc
        o.loc = start
        write_length(wnd - start, o)
        o.loc = end


def encode_rle(data, se, fixed_text=None):
    if data.dtype.kind not in ['i', 'u']:
        raise ValueError('RLE/bitpack encoding only works for integers')
    if se.type_length in [8, 16]:
        o = encoding.Numpy8(np.empty(10, dtype=np.uint8))
        bit_packed_count = (len(data) + 7) // 8
        encode_unsigned_varint(bit_packed_count << 1 | 1, o)  # write run header
        return o.so_far().tostring() + data.values.tostring()
    else:
        m = data.max()
        width = 0
        while m:
            m >>= 1
            width += 1
        l = (len(data) * width + 7) // 8 + 10
        o = encoding.Numpy8(np.empty(l, dtype='uint8'))
        encode_rle_bp(data, width, o)
        return o.so_far().tostring()


def encode_dict(data, se):
    """ The data part of dictionary encoding is always int8, with RLE/bitpack
    """
    width = data.values.dtype.itemsize * 8
    o = encoding.Numpy8(np.empty(10, dtype=np.uint8))
    o.write_byte(width)
    bit_packed_count = (len(data) + 7) // 8
    encode_unsigned_varint(bit_packed_count << 1 | 1, o)  # write run header
    return o.so_far().tostring() + data.values.tostring()

encode = {
    'PLAIN': encode_plain,
    'RLE': encode_rle,
    'PLAIN_DICTIONARY': encode_dict,
    # 'DELTA_BINARY_PACKED': encode_delta
}


def make_definitions(data, no_nulls):
    """For data that can contain NULLs, produce definition levels binary
    data: either bitpacked bools, or (if number of nulls == 0), single RLE
    block."""
    temp = encoding.Numpy8(np.empty(10, dtype=np.uint8))

    if no_nulls:
        # no nulls at all
        l = len(data)
        encode_unsigned_varint(l << 1, temp)
        temp.write_byte(1)
        block = struct.pack('<i', temp.loc) + temp.so_far().tostring()
        out = data
    else:
        se = parquet_thrift.SchemaElement(type=parquet_thrift.Type.BOOLEAN)
        out = encode_plain(data.notnull(), se)

        encode_unsigned_varint(len(out) << 1 | 1, temp)
        head = temp.so_far().tostring()

        block = struct.pack('<i', len(head + out)) + head + out
        out = data.valid()  # better, data[data.notnull()], from above ?
    return block, out


def write_column(f, data, selement, compression=None):
    """
    Write a single column of data to an open Parquet file

    Parameters
    ----------
    f: open binary file
    data: pandas Series or numpy (1d) array
    selement: thrift SchemaElement
        produced by ``find_type``
    compression: str or None
        if not None, must be one of the keys in ``compression.compress``

    Returns
    -------
    chunk: ColumnChunk structure

    """
    has_nulls = selement.repetition_type == parquet_thrift.FieldRepetitionType.OPTIONAL
    tot_rows = len(data)
    encoding = "PLAIN"

    if has_nulls:
        if str(data.dtype) == 'category':
            num_nulls = (data.cat.codes == -1).sum()
        elif data.dtype.kind == 'i':
            num_nulls = 0
        else:
            num_nulls = len(data) - data.count()
        definition_data, data = make_definitions(data, num_nulls == 0)
    else:
        definition_data = b""
        num_nulls = 0

    # No nested field handling (encode those as J/BSON)
    repetition_data = b""

    cats = False
    name = data.name
    diff = 0
    max, min = None, None

    if str(data.dtype) == 'category':
        dph = parquet_thrift.DictionaryPageHeader(
                num_values=len(data.cat.categories),
                encoding=parquet_thrift.Encoding.PLAIN)
        bdata = encode['PLAIN'](pd.Series(data.cat.categories), selement)
        bdata += 8 * b'\x00'
        l0 = len(bdata)
        if compression:
            bdata = compress_data(bdata, compression)
            l1 = len(bdata)
        else:
            l1 = l0
        diff += l0 - l1
        ph = parquet_thrift.PageHeader(
                type=parquet_thrift.PageType.DICTIONARY_PAGE,
                uncompressed_page_size=l0, compressed_page_size=l1,
                dictionary_page_header=dph, crc=None)

        dict_start = f.tell()
        write_thrift(f, ph)
        f.write(bdata)
        try:
            if num_nulls == 0:
                max, min = data.values.max(), data.values.min()
                max = encode['PLAIN'](pd.Series([max]), selement)
                min = encode['PLAIN'](pd.Series([min]), selement)
        except TypeError:
            pass
        data = data.cat.codes
        cats = True
        encoding = "PLAIN_DICTIONARY"
    elif str(data.dtype) in ['int8', 'int16', 'uint8', 'uint16']:
        encoding = "RLE"

    start = f.tell()
    bdata = definition_data + repetition_data + encode[encoding](
            data, selement)
    bdata += 8 * b'\x00'
    try:
        if encoding != 'PLAIN_DICTIONARY' and num_nulls == 0:
            max, min = data.values.max(), data.values.min()
            max = encode['PLAIN'](pd.Series([max], dtype=data.dtype), selement)
            min = encode['PLAIN'](pd.Series([min], dtype=data.dtype), selement)
    except TypeError:
        pass

    dph = parquet_thrift.DataPageHeader(
            num_values=tot_rows,
            encoding=getattr(parquet_thrift.Encoding, encoding),
            definition_level_encoding=parquet_thrift.Encoding.RLE,
            repetition_level_encoding=parquet_thrift.Encoding.BIT_PACKED)
    l0 = len(bdata)

    if compression:
        bdata = compress_data(bdata, compression)
        l1 = len(bdata)
    else:
        l1 = l0
    diff += l0 - l1

    ph = parquet_thrift.PageHeader(type=parquet_thrift.PageType.DATA_PAGE,
                                   uncompressed_page_size=l0,
                                   compressed_page_size=l1,
                                   data_page_header=dph, crc=None)

    write_thrift(f, ph)
    f.write(bdata)

    compressed_size = f.tell() - start
    uncompressed_size = compressed_size + diff

    offset = f.tell()
    s = parquet_thrift.Statistics(max=max, min=min, null_count=num_nulls)

    p = [parquet_thrift.PageEncodingStats(
            page_type=parquet_thrift.PageType.DATA_PAGE,
            encoding=parquet_thrift.Encoding.PLAIN, count=1)]

    cmd = parquet_thrift.ColumnMetaData(
            type=selement.type, path_in_schema=[name],
            encodings=[parquet_thrift.Encoding.RLE,
                       parquet_thrift.Encoding.BIT_PACKED,
                       parquet_thrift.Encoding.PLAIN],
            codec=(getattr(parquet_thrift.CompressionCodec, compression.upper())
                   if compression else 0),
            num_values=tot_rows,
            statistics=s,
            data_page_offset=start,
            encoding_stats=p,
            key_value_metadata=[],
            total_uncompressed_size=uncompressed_size,
            total_compressed_size=compressed_size)
    if cats:
        p.append(parquet_thrift.PageEncodingStats(
                page_type=parquet_thrift.PageType.DICTIONARY_PAGE,
                encoding=parquet_thrift.Encoding.PLAIN, count=1))
        cmd.dictionary_page_offset = dict_start
    chunk = parquet_thrift.ColumnChunk(file_offset=offset,
                                       meta_data=cmd)
    write_thrift(f, chunk)
    return chunk


def make_row_group(f, data, schema, compression=None):
    """ Make a single row group of a Parquet file """
    rows = len(data)
    if rows == 0:
        return
    if any(not isinstance(c, (bytes, STR_TYPE)) for c in data):
        raise ValueError('Column names must be str or bytes:',
                         {c: type(c) for c in data.columns
                          if not isinstance(c, (bytes, STR_TYPE))})
    rg = parquet_thrift.RowGroup(num_rows=rows, total_byte_size=0, columns=[])

    for column in schema:
        if column.type is not None:
            if isinstance(compression, dict):
                comp = compression.get(column.name, None)
            else:
                comp = compression
            chunk = write_column(f, data[column.name], column,
                                 compression=comp)
            rg.columns.append(chunk)
    rg.total_byte_size = sum([c.meta_data.total_uncompressed_size for c in
                              rg.columns])
    return rg


def make_part_file(f, data, schema, compression=None):
    if len(data) == 0:
        return
    with f as f:
        f.write(MARKER)
        rg = make_row_group(f, data, schema, compression=compression)
        fmd = parquet_thrift.FileMetaData(num_rows=len(data),
                                          schema=schema,
                                          version=1,
                                          created_by=created_by,
                                          row_groups=[rg])
        foot_size = write_thrift(f, fmd)
        f.write(struct.pack(b"<i", foot_size))
        f.write(MARKER)
    return rg


def make_metadata(data, has_nulls=True, ignore_columns=[], fixed_text=None,
                  object_encoding=None, times='int64'):
    if not data.columns.is_unique:
        raise ValueError('Cannot create parquet dataset with duplicate'
                         ' column names (%s)' % data.columns)
    root = parquet_thrift.SchemaElement(name='schema',
                                        num_children=0)

    cats = parquet_thrift.KeyValue()
    cats.key = 'fastparquet.cats'
    catstruct = {}
    fmd = parquet_thrift.FileMetaData(num_rows=len(data),
                                      schema=[root],
                                      version=1,
                                      created_by=created_by,
                                      row_groups=[],
                                      key_value_metadata=[cats])

    object_encoding = object_encoding or {}
    for column in data.columns:
        if column in ignore_columns:
            continue
        oencoding = (object_encoding if isinstance(object_encoding, STR_TYPE) else
                     object_encoding.get(column, None))
        fixed = None if fixed_text is None else fixed_text.get(column, None)
        if str(data[column].dtype) == 'category':
            se, type = find_type(data[column].cat.categories,
                                 fixed_text=fixed, object_encoding=oencoding)
            se.name = column
            catstruct[column] = len(data[column].cat.categories)
        else:
            se, type = find_type(data[column], fixed_text=fixed,
                                 object_encoding=oencoding, times=times)
        col_has_nulls = has_nulls
        if has_nulls is None:
            se.repetition_type = type in [parquet_thrift.Type.BYTE_ARRAY,
                                          parquet_thrift.Type.INT96]
        elif has_nulls is not True and has_nulls is not False:
            col_has_nulls = column in has_nulls
        if col_has_nulls and data[column].dtype.kind != 'i':
            se.repetition_type = parquet_thrift.FieldRepetitionType.OPTIONAL
        fmd.schema.append(se)
        root.num_children += 1
    cats.value = json.dumps(catstruct)
    return fmd


def write_simple(fn, data, fmd, row_group_offsets, compression,
                 open_with, has_nulls, append=False):
    """
    Write to one single file (for file_scheme='simple')
    """
    if append:
        pf = api.ParquetFile(fn, open_with=open_with)
        if pf.file_scheme != 'simple':
            raise ValueError('File scheme requested is simple, but '
                             'existing file scheme is not')
        fmd = pf.fmd
        mode = 'rb+'
    else:
        mode = 'wb'
    with open_with(fn, mode) as f:
        if append:
            f.seek(-8, 2)
            head_size = struct.unpack('<i', f.read(4))[0]
            f.seek(-(head_size+8), 2)
        else:
            f.write(MARKER)
        for i, start in enumerate(row_group_offsets):
            end = (row_group_offsets[i+1] if i < (len(row_group_offsets) - 1)
                   else None)
            rg = make_row_group(f, data[start:end], fmd.schema,
                                compression=compression)
            if rg is not None:
                fmd.row_groups.append(rg)

        foot_size = write_thrift(f, fmd)
        f.write(struct.pack(b"<i", foot_size))
        f.write(MARKER)


def write(filename, data, row_group_offsets=50000000,
          compression=None, file_scheme='simple', open_with=default_open,
          mkdirs=default_mkdirs, has_nulls=None, write_index=None,
          partition_on=[], fixed_text=None, append=False,
          object_encoding='infer', times='int64'):
    """ Write Pandas DataFrame to filename as Parquet Format

    Parameters
    ----------
    filename: string
        Parquet collection to write to, either a single file (if file_scheme
        is simple) or a directory containing the metadata and data-files.
    data: pandas dataframe
        The table to write
    row_group_offsets: int or list of ints
        If int, row-groups will be approximately this many rows, rounded down
        to make row groups about the same size; if a list, the explicit index
        values to start new row groups.
    compression: str, dict
        compression to apply to each column, e.g. GZIP or SNAPPY or
        {col1: "SNAPPY", col2: None} to specify per column.
    file_scheme: 'simple'|'hive'
        If simple: all goes in a single file
        If hive: each row group is in a separate file, and a separate file
        (called "_metadata") contains the metadata.
    open_with: function
        When called with a f(path, mode), returns an open file-like object
    mkdirs: function
        When called with a path/URL, creates any necessary dictionaries to
        make that location writable, e.g., ``os.makedirs``. This is not
        necessary if using the simple file scheme
    has_nulls: None, bool or list of strings
        Whether columns can have nulls. If a list of strings, those given
        columns will be marked as "optional" in the metadata, and include
        null definition blocks on disk. Some data types (floats and times)
        can instead use the sentinel values NaN and NaT, which are not the same
        as NULL in parquet, but functionally act the same in many cases,
        particularly if converting back to pandas later. A value of None
        will assume nulls for object columns and not otherwise.
    write_index: boolean
        Whether or not to write the index to a separate column.  By default we
        write the index *if* it is not 0, 1, ..., n.
    partition_on: list of column names
        Passed to groupby in order to split data within each row-group,
        producing a structured directory tree. Note: as with pandas, null
        values will be dropped. Ignored if file_scheme is simple.
    fixed_text: {column: int length} or None
        For bytes or str columns, values will be converted
        to fixed-length strings of the given length for the given columns
        before writing, potentially providing a large speed
        boost. The length applies to the binary representation *after*
        conversion for utf8, json or bson.
    append: bool (False)
        If False, construct data-set from scratch; if True, add new row-group(s)
        to existing data-set. In the latter case, the data-set must exist,
        and the schema must match the input data.
    object_encoding: str or {col: type}
        For object columns, this gives the data type, so that the values can
        be encoded to bytes. Possible values are bytes|utf8|json|bson, where
        bytes is assumed if not specified (i.e., no conversion). The special
        value 'infer' will cause the type to be guessed from the first ten
        values.
    times: 'int64' (default), or 'int96':
        In "int64" mode, datetimes are written as 8-byte integers, us
        resolution; in "int96" mode, they are written as 12-byte blocks, with
        the first 8 bytes as ns within the day, the next 4 bytes the julian day.
        'int96' mode is included only for compatibility.

    Examples
    --------
    >>> fastparquet.write('myfile.parquet', df)  # doctest: +SKIP
    """
    sep = sep_from_open(open_with)
    if isinstance(row_group_offsets, int):
        l = len(data)
        nparts = max((l - 1) // row_group_offsets + 1, 1)
        chunksize = max(min((l - 1) // nparts + 1, l), 1)
        row_group_offsets = list(range(0, l, chunksize))
    if write_index or write_index is None and index_like(data.index):
        data = data.reset_index()
    check_column_names(data.columns, partition_on, fixed_text, object_encoding,
                       has_nulls)
    ignore = partition_on if file_scheme != 'simple' else []
    fmd = make_metadata(data, has_nulls=has_nulls, ignore_columns=ignore,
                        fixed_text=fixed_text, object_encoding=object_encoding,
                        times=times)

    if file_scheme == 'simple':
        write_simple(filename, data, fmd, row_group_offsets,
                     compression, open_with, has_nulls, append)
    elif file_scheme in ['hive', 'drill']:
        if append:
            pf = api.ParquetFile(filename, open_with=open_with)
            if pf.file_scheme != 'hive':
                raise ValueError('Requested file scheme is hive, '
                                 'but existing file scheme is not.')
            fmd = pf.fmd
            i_offset = find_max_part(fmd.row_groups)
            partition_on = list(pf.cats)
        else:
            i_offset = 0
        fn = sep.join([filename, '_metadata'])
        mkdirs(filename)
        for i, start in enumerate(row_group_offsets):
            end = (row_group_offsets[i+1] if i < (len(row_group_offsets) - 1)
                   else None)
            part = 'part.%i.parquet' % (i + i_offset)
            if partition_on:
                partition_on_columns(
                    data[start:end], partition_on, filename, part, fmd,
                    sep, compression, open_with, mkdirs,
                    with_field=file_scheme == 'hive'
                )
                rg = None
            else:
                partname = sep.join([filename, part])
                with open_with(partname, 'wb') as f2:
                    rg = make_part_file(f2, data[start:end], fmd.schema,
                                        compression=compression)
                for chunk in rg.columns:
                    chunk.file_path = part

            if rg is not None:
                fmd.row_groups.append(rg)

        write_common_metadata(fn, fmd, open_with, no_row_groups=False)
        write_common_metadata(sep.join([filename, '_common_metadata']), fmd,
                              open_with)
    else:
        raise ValueError('File scheme should be simple|hive, not', file_scheme)


def find_max_part(row_groups):
    """
    Find the highest integer matching "**part.*.parquet" in referenced paths.
    """
    paths = [c.file_path or "" for rg in row_groups for c in rg.columns]
    s = re.compile('.*part.(?P<i>[\d]+).parquet$')
    matches = [s.match(path) for path in paths]
    nums = [int(match.groupdict()['i']) for match in matches if match]
    if nums:
        return max(nums) + 1
    else:
        return 0


def partition_on_columns(data, columns, root_path, partname, fmd, sep,
                         compression, open_with, mkdirs, with_field=True):
    """
    Split each row-group by the given columns

    Each combination of column values (determined by pandas groupby) will
    be written in structured directories.
    """
    gb = data.groupby(columns)
    remaining = list(data)
    for column in columns:
        remaining.remove(column)
    for key in gb.indices:
        df = gb.get_group(key)[remaining]
<<<<<<< HEAD
        if with_field:
            path = sep.join(["%s=%s" % (name, val)
                             for name, val in zip(columns, key)])
        else:
            path = sep.join(["%s" % val for val in key])
=======
        if not isinstance(key, tuple):
            key = (key,)
        path = sep.join(["%s=%s" % (name, val)
                         for name, val in zip(columns, key)])
>>>>>>> 6936c442
        relname = sep.join([path, partname])
        mkdirs(root_path + sep + path)
        fullname = sep.join([root_path, path, partname])
        with open_with(fullname, 'wb') as f2:
            rg = make_part_file(f2, df, fmd.schema,
                                compression=compression)
        if rg is not None:
            for chunk in rg.columns:
                chunk.file_path = relname
            fmd.row_groups.append(rg)


def write_common_metadata(fn, fmd, open_with=default_open,
                          no_row_groups=True):
    """
    For hive-style parquet, write schema in special shared file

    Parameters
    ----------
    fn: str
        Filename to write to
    fmd: thrift FileMetaData
        Information to write
    open_with: func
        To use to create writable file as f(path, mode)
    no_row_groups: bool (True)
        Strip out row groups from metadata before writing - used for "common
        metadata" files, containing only the schema.
    """
    with open_with(fn, 'wb') as f:
        f.write(MARKER)
        if no_row_groups:
            rgs = fmd.row_groups
            fmd.row_groups = []
            foot_size = write_thrift(f, fmd)
            fmd.row_groups = rgs
        else:
            foot_size = write_thrift(f, fmd)
        f.write(struct.pack(b"<i", foot_size))
        f.write(MARKER)


def merge(file_list, verify_schema=True, open_with=default_open):
    """
    Create a logical data-set out of multiple parquet files.

    The files referenced in file_list must either be in the same directory,
    or at the same level within a structured directory, where the directories
    give partitioning information. The schemas of the files should also be
    consistent.

    Parameters
    ----------
    file_list: list of paths or ParquetFile instances
    verify_schema: bool (True)
        If True, will first check that all the schemas in the input files are
        identical.
    open_with: func
        Used for opening a file for writing as f(path, mode). If input list
        is ParquetFile instances, will be inferred from the first one of these.

    Returns
    -------
    ParquetFile instance corresponding to the merged data.
    """
    sep = sep_from_open(open_with)
    basepath, fmd = metadata_from_many(file_list, verify_schema, open_with)

    out_file = sep.join([basepath, '_metadata'])
    write_common_metadata(out_file, fmd, open_with, no_row_groups=False)
    out = api.ParquetFile(out_file, open_with=open_with)

    out_file = sep.join([basepath, '_common_metadata'])
    write_common_metadata(out_file, fmd, open_with)
    return out<|MERGE_RESOLUTION|>--- conflicted
+++ resolved
@@ -830,18 +830,13 @@
         remaining.remove(column)
     for key in gb.indices:
         df = gb.get_group(key)[remaining]
-<<<<<<< HEAD
+        if not isinstance(key, tuple):
+            key = (key,)
         if with_field:
             path = sep.join(["%s=%s" % (name, val)
                              for name, val in zip(columns, key)])
         else:
             path = sep.join(["%s" % val for val in key])
-=======
-        if not isinstance(key, tuple):
-            key = (key,)
-        path = sep.join(["%s=%s" % (name, val)
-                         for name, val in zip(columns, key)])
->>>>>>> 6936c442
         relname = sep.join([path, partname])
         mkdirs(root_path + sep + path)
         fullname = sep.join([root_path, path, partname])
