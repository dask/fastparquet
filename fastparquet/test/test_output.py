--- conflicted
+++ resolved
@@ -1014,7 +1014,6 @@
     assert pf.row_groups[0].columns[1].meta_data.statistics is None
 
 
-<<<<<<< HEAD
 def test_Float(tempdir):
     fn = os.path.join(tempdir, 'temp.parq')
     df = pd.DataFrame({"s": ["a", "b", "c", "d"], "v": [1, 2, 3, pd.NA]})
@@ -1022,7 +1021,8 @@
     write(fn, df, stats=False)
     out = ParquetFile(fn).to_pandas()
     assert (out.v == df.v).all()
-=======
+
+
 def test_empty_columns(tempdir):
     fn = os.path.join(tempdir, 'temp.parq')
     df = pd.DataFrame(
@@ -1037,5 +1037,4 @@
     write(fn, df, stats=False)
     pf = ParquetFile(fn)
     out = pf.to_pandas()
-    assert out.iloc[0].to_dict() == {'a': None, 'b': 'a', 'c': b'a', 'd': b'', 'aa': None, 'bb': 'a'}
->>>>>>> 88cc7653
+    assert out.iloc[0].to_dict() == {'a': None, 'b': 'a', 'c': b'a', 'd': b'', 'aa': None, 'bb': 'a'}