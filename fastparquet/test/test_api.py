--- conflicted
+++ resolved
@@ -182,8 +182,6 @@
     assert pf.to_pandas()['z'].tolist() == ['a', 'b', 'c', 'd'] * 2
 
 
-<<<<<<< HEAD
-=======
 def test_directory_error(tempdir):
     df = pd.DataFrame({'x': [1, 2, 3, 4],
                        'y': [1.0, 2.0, 1.0, 2.0],
@@ -195,7 +193,6 @@
         ParquetFile(tempdir, open_with=lambda *args: open(*args))
 
 
->>>>>>> 087bfdef
 def test_directory_mem():
     import fsspec
     m = fsspec.filesystem("memory")
@@ -211,22 +208,16 @@
     assert pf.info['rows'] == 8
     assert pf.to_pandas()['z'].tolist() == ['a', 'b', 'c', 'd'] * 2
 
-<<<<<<< HEAD
-=======
     # inferred FS
     pf = ParquetFile("/dir/*", open_with=m.open)
     assert pf.info['rows'] == 8
     assert pf.to_pandas()['z'].tolist() == ['a', 'b', 'c', 'd'] * 2
 
->>>>>>> 087bfdef
     # explicit FS
     pf = ParquetFile("/dir", fs=m)
     assert pf.info['rows'] == 8
     assert pf.to_pandas()['z'].tolist() == ['a', 'b', 'c', 'd'] * 2
-<<<<<<< HEAD
-=======
     m.store.clear()
->>>>>>> 087bfdef
 
 
 def test_directory_mem_nest():
