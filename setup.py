"""setup.py - build script for parquet-python."""

import os
import sys
from setuptools import setup, Extension
from setuptools.command.build_ext import build_ext as _build_ext


class build_ext(_build_ext):
    # Kudos to https://stackoverflow.com/questions/19919905/how-to-bootstrap-numpy-installation-in-setup-py/21621689
    def finalize_options(self):
        import builtins
        _build_ext.finalize_options(self)
        # Prevent numpy from thinking it is still in its setup process:
        builtins.__NUMPY_SETUP__ = False
        import numpy
        self.include_dirs.append(numpy.get_include())


allowed = ('--help-commands', '--version', 'egg_info', 'clean')
if len(sys.argv) >= 2 and ('--help' in sys.argv[1:] or sys.argv[1] in allowed):
    # NumPy and cython are not required for these actions. They must succeed
    # so pip can install fastparquet when these requirements are not available.
    extra = {}
else:
    modules_to_build = {
        'fastparquet.speedups': ['fastparquet/speedups.pyx'],
        'fastparquet.cencoding': ['fastparquet/cencoding.pyx']
    }
    try:
        from Cython.Build import cythonize
        def fix_exts(sources):
            return sources
    except ImportError:
        def cythonize(modules, language_level):
            return modules
        def fix_exts(sources):
            return [s.replace('.pyx', '.c') for s in sources]

    modules = [
        Extension(mod, fix_exts(sources))
        for mod, sources in modules_to_build.items()]
    extra = {'ext_modules': cythonize(modules, language_level=3, annotate=True)}

install_requires = open('requirements.txt').read().strip().split('\n')

setup(
    name='fastparquet',
    version='0.6.0post1',
    description='Python support for Parquet file format',
    author='Martin Durant',
    author_email='mdurant@canaconda.com',
    url='https://github.com/dask/fastparquet/',
    license='Apache License 2.0',
    classifiers=[
        'Development Status :: 3 - Alpha',
        'Intended Audience :: Developers',
        'Intended Audience :: System Administrators',
        'License :: OSI Approved :: Apache Software License',
        'Programming Language :: Python',
        'Programming Language :: Python :: 3',
        'Programming Language :: Python :: 3.6',
        'Programming Language :: Python :: 3.7',
        'Programming Language :: Python :: 3.8',
        'Programming Language :: Python :: 3.9',
        'Programming Language :: Python :: Implementation :: CPython',
    ],
    packages=['fastparquet'],
    cmdclass={'build_ext': build_ext},
    install_requires=install_requires,
    setup_requires=[
        'pytest-runner',
    ] + [p for p in install_requires if p.startswith('numpy')],
    extras_require={
        'lzo': ['python-lzo'],
    },
    tests_require=[
        'pytest',
    ],
    long_description=(open('README.rst').read() if os.path.exists('README.rst')
                      else ''),
<<<<<<< HEAD
=======
    include_package_data=True,
>>>>>>> 508cb47c
    exclude_package_data={'fastparquet': ['test/*']},
    python_requires=">=3.6,",
    **extra
)<|MERGE_RESOLUTION|>--- conflicted
+++ resolved
@@ -79,10 +79,7 @@
     ],
     long_description=(open('README.rst').read() if os.path.exists('README.rst')
                       else ''),
-<<<<<<< HEAD
-=======
     include_package_data=True,
->>>>>>> 508cb47c
     exclude_package_data={'fastparquet': ['test/*']},
     python_requires=">=3.6,",
     **extra
